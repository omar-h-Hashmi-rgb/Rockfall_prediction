# 🪨 AI-Based Rockfall Prediction & Alert System

A comprehensive, end-to-end system that combines environmental data, geotechnical sensors, and drone imagery to predict rockfall probability and trigger automated alerts for mining safety operations.

## 🌟 Features

- **Multi-Modal Data Integration**: Environmental JSON, sensor time-series, and drone imagery
- **Real-time Risk Assessment**: ML-powered probability scoring with LOW/MEDIUM/HIGH classification
- **Interactive Dashboard**: Streamlit web interface with MapMyIndia integration
- **Automated Alerts**: Email (Vonage) and SMS (SMS77) notifications
- **RESTful API**: FastAPI backend with MongoDB storage
- **Scalable Architecture**: Modular design for easy expansion

## 🏗️ Architecture

```
┌─────────────────┐    ┌─────────────────┐    ┌─────────────────┐
│   Streamlit     │    │    FastAPI      │    │    MongoDB      │
│   Frontend      │◄──►│    Backend      │◄──►│    Database     │
└─────────────────┘    └─────────────────┘    └─────────────────┘
         │                       │                       
         │                       ▼                       
         │              ┌─────────────────┐              
         │              │  ML Pipeline    │              
         │              │  (RandomForest) │              
         │              └─────────────────┘              
         │                       │                       
         ▼                       ▼                       
┌─────────────────┐    ┌─────────────────┐              
│  External APIs  │    │  Alert Services │              
│  (MapMyIndia)   │    │ (Email + SMS)   │              
└─────────────────┘    └─────────────────┘              
```

## 🚀 Quick Start

### 1. Clone and Setup
```bash
git clone <repository-url>
cd ai-rockfall-system
python -m venv .venv
source .venv/bin/activate  # Windows: .venv\Scripts\activate
pip install -r requirements.txt
```

### 2. Environment Configuration
```bash
cp .env.example .env
# Edit .env with your API keys and MongoDB URI
```

### 3. Generate Sample Data
```bash
python scripts/seed_sensors.py
```

### 4. Train the Model
```bash
cd ml
python train.py
cd ..
```

### 5. Start Backend API
```bash
uvicorn backend.main:app --reload --port 8000
```

### 6. Launch Frontend
```bash
streamlit run streamlit_app/app.py
```

## 📊 Data Sources

### Environmental Data (`data/Sub_Division_IMD.json`)
- Rainfall measurements
- Temperature readings
- Atmospheric conditions
- Timestamp-indexed records

### Geotechnical Sensors (`data/sensors/*.csv`)
- **Displacement**: Ground movement measurements
- **Strain**: Rock stress indicators
- **Pore Pressure**: Groundwater pressure
- **Vibrations**: Seismic activity

### Drone Imagery (`data/DroneImages/FilteredData/`)
- **Images**: Raw drone photographs
- **Masks**: Segmentation masks
- **BinaryMasks**: Binary classification masks

## 🧠 Machine Learning Pipeline

### Feature Engineering
- Time-based aggregations (rolling windows, lags)
- Cross-sensor correlations
- Weather-geology interactions
- Image summary statistics

### Model Architecture
- **Algorithm**: Random Forest Classifier
- **Features**: 20+ engineered variables
- **Output**: Risk probability (0-1) + classification (LOW/MEDIUM/HIGH)
- **Performance**: Target AUC > 0.75

### Risk Classification
- **LOW**: 0.0 - 0.33
- **MEDIUM**: 0.33 - 0.66  
- **HIGH**: 0.66 - 1.0

## 🌐 API Endpoints

### Health Check
```
GET /api/health
```

### Predictions
```
POST /api/predict
Body: {
  "timestamp": "2025-01-01T12:00:00",
  "rainfall_mm": 25.5,
  "temperature_c": 22.0,
  "displacement": 3.2,
  "strain": 0.8,
  "pore_pressure": 1.5,
  "vibrations": 0.4
}
```

### Sensor Data
```
POST /api/sensors          # Ingest new readings
GET /api/sensors?limit=200 # Retrieve recent data
```

### Alerts
```
POST /api/alerts           # Trigger notifications
GET /api/alerts?limit=50   # View history
```

## 🖥️ User Interface

### Dashboard
- Live risk map with MapMyIndia integration
- Key performance indicators
- Recent activity feed

### Imagery Viewer
- Drone image galleries
- Mask visualizations
- Batch processing controls

### Sensor Management
- Real-time data streams
- Historical trends
- CSV upload interface

### Alert Center
- Manual alert triggers
- Notification history
- Channel preferences

## 🔧 Configuration

### Required Environment Variables
```bash
# Database
MONGODB_URI=mongodb://localhost:27017
MONGODB_DB=rockfall_db

# MapMyIndia
MAPMYINDIA_ACCESS_TOKEN=your_token

# Email Alerts
Vonage_API_KEY=your_key
ALERT_EMAIL_FROM=alerts@domain.com
ALERT_EMAIL_TO=team@domain.com

# SMS Alerts  
SMS77IO_RAPIDAPI_KEY=your_key
ALERT_SMS_TO=+1234567890
```

## 🔄 Development Workflow

### Adding New Features
1. Update ML pipeline in `ml/` directory
2. Modify API endpoints in `backend/routers/`
3. Enhance UI in `streamlit_app/pages/`
4. Test integration end-to-end

### Data Pipeline
1. Place new data in `data/` directories
2. Run feature engineering: `python ml/features.py`
3. Retrain model: `python ml/train.py`
4. Restart backend to load new model

## 📈 Monitoring & Maintenance

### Model Performance
- Monitor prediction accuracy
- Track alert effectiveness
- Analyze false positive/negative rates

### System Health
- API response times
- Database performance
- External service availability

## 🚨 Alert System

### Email Notifications (Vonage)
- Rich HTML formatting
- Attachment support
- Delivery tracking

### SMS Alerts (SMS77/RapidAPI)
- Global coverage
- Delivery confirmation
- Rate limiting

### Trigger Conditions
- High risk probability (>0.66)
- Rapid sensor value changes
- Manual operator triggers

## 📦 Production Deployment

### Docker Support (Optional)
```dockerfile
FROM python:3.9-slim
COPY requirements.txt .
RUN pip install -r requirements.txt
COPY . .
CMD ["uvicorn", "backend.main:app", "--host", "0.0.0.0", "--port", "8000"]
```

### Scaling Considerations
- Load balancer for API
- MongoDB replica sets
- Redis for caching
- CDN for image assets

## 🔍 Troubleshooting

### Common Issues
1. **Model not found**: Run `python ml/train.py` first
2. **API connection errors**: Check backend is running on port 8000
3. **Map not loading**: Verify MapMyIndia token in `.env`
4. **Alerts not sending**: Validate Vonage/SMS77 credentials

### Debug Mode
```bash
# Backend with debug logging
uvicorn backend.main:app --reload --log-level debug

# Streamlit with error details
streamlit run streamlit_app/app.py --logger.level=debug
```

## 🤝 Contributing

1. Fork the repository
2. Create feature branch: `git checkout -b feature/new-feature`
3. Commit changes: `git commit -am 'Add new feature'`
4. Push to branch: `git push origin feature/new-feature`
5. Submit pull request

<<<<<<< HEAD
=======

>>>>>>> 610545c2

## 👥 Team

- **ML Engineering**: Predictive modeling and feature engineering
- **Backend Development**: API design and database management  
- **Frontend Development**: User interface and visualization
- **DevOps**: Deployment and infrastructure management

## 🙏 Acknowledgments

- MapMyIndia for mapping services
<<<<<<< HEAD
- Vonage for SMS capabilities
- Open-source ML and web frameworks


## Output

🪨 Alert System
=======
- Vonage for email infrastructure
- SMS77 for SMS capabilities
- Open-source ML and web frameworks

## Output

1) Using Leaflet and Openstreet API red zones show which are prone, green zones show which are safe and yellow which are medium risk
![WhatsApp Image 2025-09-28 at 17 49 08_25d1e012](https://github.com/user-attachments/assets/07175b45-8323-4f11-ad21-f399b3aaea35)

<img width="887" height="827" alt="image" src="https://github.com/user-attachments/assets/52000dd8-807c-45a6-87c9-0f065974d5f9" />

2) Alert Triggering System working Using Vonage
![WhatsApp Image 2025-09-28 at 17 56 19_8ee269ff](https://github.com/user-attachments/assets/e871e0c7-3017-47c7-9d8a-15e4d4b2102e)

![WhatsApp Image 2025-09-28 at 17 57 41_0cb78c21](https://github.com/user-attachments/assets/e520d5f8-9659-401e-875b-1539baaa5c86)

3) Risk Predictions using graphs
![WhatsApp Image 2025-09-28 at 17 55 32_8a7b97c5](https://github.com/user-attachments/assets/1fb4dcd4-7b06-4201-95b4-d4ba644baed1)

![WhatsApp Image 2025-09-28 at 17 54 36_6bedff71](https://github.com/user-attachments/assets/4d968590-1e6f-4017-8148-34853f3244fc)

4) Sensors
![WhatsApp Image 2025-09-28 at 17 47 10_1ae893a8](https://github.com/user-attachments/assets/2d6a7ac6-b5e7-435a-a255-77b30de5b405)

![WhatsApp Image 2025-09-28 at 17 47 32_bb9352f6](https://github.com/user-attachments/assets/bbdc55e0-7d76-4277-ad54-bbdf51da9207)







>>>>>>> 610545c2
<|MERGE_RESOLUTION|>--- conflicted
+++ resolved
@@ -270,10 +270,7 @@
 4. Push to branch: `git push origin feature/new-feature`
 5. Submit pull request
 
-<<<<<<< HEAD
-=======
-
->>>>>>> 610545c2
+
 
 ## 👥 Team
 
@@ -285,18 +282,14 @@
 ## 🙏 Acknowledgments
 
 - MapMyIndia for mapping services
-<<<<<<< HEAD
 - Vonage for SMS capabilities
 - Open-source ML and web frameworks
 
-
 ## Output
 
 🪨 Alert System
-=======
 - Vonage for email infrastructure
 - SMS77 for SMS capabilities
-- Open-source ML and web frameworks
 
 ## Output
 
@@ -326,4 +319,3 @@
 
 
 
->>>>>>> 610545c2
